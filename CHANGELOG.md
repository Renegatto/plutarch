--- conflicted
+++ resolved
@@ -8,7 +8,6 @@
 
   Started by: [#226](https://github.com/Plutonomicon/plutarch/pull/226)
 
-<<<<<<< HEAD
 - Add `PlutusType` generic deriving support for data encoded Plutarch types, via `PIsDataRepr` and `PIsDataReprInstances`.
 
   All existing ledger api types now have `PlutusType` instances - not just `PMatch`.
@@ -30,15 +29,14 @@
 - Export `PLabeledType ((:=))` from `Plutarch.Prelude`.
 
   Added by: [#250](https://github.com/Plutonomicon/plutarch/pull/250)
-=======
+
 - Add `pconstantData` - an efficient way of building data encoded constants directly.
 
   This is semantically equivalent to `pdata . pconstant` but does not do any extra builtin function call.
 
   Module: `Plutarch.Builtin`
 
-  Added by: [#242](https://github.com/Plutonomicon/plutarch/pull/242)
->>>>>>> 0dcb80cb
+  Added by: [#251](https://github.com/Plutonomicon/plutarch/pull/251)
 
 # 1.1.0
 
