--- conflicted
+++ resolved
@@ -8,10 +8,6 @@
 
 import qualified Data.Aeson as Aeson
 import Data.Maybe (fromJust)
-<<<<<<< HEAD
-import Examples.Tracing (traceTests)
-=======
->>>>>>> 55525f53
 import GHC.IO.Encoding (setLocaleEncoding, utf8)
 import Plutarch (POpaque, popaque, printTerm)
 import Plutarch.Api.V1 (PScriptPurpose (PMinting))
@@ -26,10 +22,6 @@
 import qualified Examples.ConstrData as ConstrData
 import qualified Examples.LetRec as LetRec
 import qualified Examples.Lift as Lift
-<<<<<<< HEAD
-import qualified Examples.PlutusType as PlutusType
-=======
->>>>>>> 55525f53
 import Utils
 
 import Data.Text (Text)
@@ -57,10 +49,6 @@
     "unit tests"
     [ plutarchTests
     , uplcTests
-<<<<<<< HEAD
-    , PlutusType.tests
-=======
->>>>>>> 55525f53
     , LetRec.tests
     , ConstrData.tests
     , Lift.tests
