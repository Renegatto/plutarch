--- conflicted
+++ resolved
@@ -225,7 +225,6 @@
     , testCase "PAsData equality" $ do
         expect $ let dat = pdata @PInteger 42 in dat #== dat
         expect $ pnot #$ pdata (phexByteStr "12") #== pdata (phexByteStr "ab")
-<<<<<<< HEAD
     , testCase "Tracing" $ do
         -- Real tracing functions
         PTrace.ptrace "foo" (pcon PUnit) `traces` ["foo"]
@@ -247,7 +246,6 @@
         PNoTrace.ptraceIfFalse "foo" (PNoTrace.ptraceIfTrue "bar" $ pcon PFalse) `traces` []
         PNoTrace.ptrace "foo" (PNoTrace.ptraceIfTrue "bar" (pcon PTrue)) `traces` []
         PNoTrace.ptrace "foo" (PNoTrace.ptraceIfTrue "bar" (pcon PFalse)) `traces` []
-=======
     , testCase "λx y -> addInteger x y => addInteger" $
         printTerm (plam $ \x y -> (x :: Term _ PInteger) + y) @?= "(program 1.0.0 addInteger)"
     , testCase "λx y -> hoist (force mkCons) x y => force mkCons" $
@@ -266,7 +264,6 @@
         printTerm (plet (phoistAcyclic $ plam $ \(x :: Term _ PInteger) -> x + x) $ \_ -> (0 :: Term _ PInteger)) @?= "(program 1.0.0 0)"
     , testCase "let x = hoist (\\x -> x + x) in x" $
         printTerm (plet (phoistAcyclic $ plam $ \(x :: Term _ PInteger) -> x + x) $ \x -> x) @?= "(program 1.0.0 (\\i0 -> addInteger i1 i1))"
->>>>>>> 1a8aa8c2
     ]
 
 uplcTests :: TestTree
