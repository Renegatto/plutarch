--- conflicted
+++ resolved
@@ -85,15 +85,12 @@
 (#$) = papp
 infixr 0 #$
 
-<<<<<<< HEAD
--- TODO: Improve type inference when using plam
-class PLam (s :: k) (b :: Type) where
-  type PLamOut b :: (k -> Type)
+class PLamN a b | a -> b where
 
   {- | 
     Lambda abstraction.
 
-    The 'PLamOut' type family on the return type allows 
+    The 'PLamN' type-class allows
     currying to work as expected for any number of arguments.
 
     > id :: Term s (a :--> a)
@@ -103,9 +100,6 @@
     > const = plam (\x y -> x)
    
   -}
-  plam :: forall (a :: k -> Type). (Term s a -> b) -> Term s (a :--> PLamOut b)
-=======
-class PLamN a b | a -> b where
   plam :: a -> b
 
 -- FIXME: This piece of code doesn't work unless you do (_ :: Term _ _)
@@ -113,7 +107,6 @@
 f :: Term s ((a :--> b) :--> b :--> b)
 f = plam $ \f _ -> f # perror
 -}
->>>>>>> 5d30019b
 
 instance {-# INCOHERENT #-} (a' ~ Term s a, b' ~ Term s b) => PLamN (a' -> b') (Term s (a :--> b)) where
   plam = plam'
@@ -136,13 +129,12 @@
 pinl :: Term s a -> (Term s a -> Term s b) -> Term s b
 pinl v f = f v
 
-<<<<<<< HEAD
 {- |
 
   The 'PlutusType' class allows encoding Haskell data-types as plutus terms
   via constructors and destructors.
 
-  A simple example, encoding a Sum type as an Enum via Integers.
+  A simple example, encoding a Sum type as an Enum via PInteger:
 
   > data AB (s :: k) = A | B
   >
@@ -156,34 +148,24 @@
   >     pif (x #== 0) (f A) (f B)
   > 
 
-  Instead of using `pcon'` and `pmatch'` directly,
+  instead of using `pcon'` and `pmatch'` directly,
   use 'pcon' and 'pmatch', to hide the `PInner` type:
 
   > swap :: Term s AB -> Term s AB
   > swap x = pmatch x $ \case
   >  A -> pcon B
   >  B -> pcon A
+
+  Further examples can be found in examples/PlutusType.hs
   
 -}
-class PlutusType (a :: k -> Type) where
-=======
 class (PCon a, PMatch a) => PlutusType (a :: k -> Type) where
->>>>>>> 5d30019b
   -- `b' :: k'` causes GHC to fail type checking at various places
   -- due to not being able to expand the type family.
   type PInner a (b' :: k -> Type) :: k -> Type
   pcon' :: forall s. a s -> forall b. Term s (PInner a b)
   pmatch' :: forall s c. (forall b. Term s (PInner a b)) -> (a s -> Term s c) -> Term s c
 
-<<<<<<< HEAD
--- | Construct a Plutus Term via a Haskell value
-pcon :: PlutusType a => a s -> Term s a
-pcon = punsafeCoerce . pcon'
-
--- | Pattern match over a Term via a Haskell function
-pmatch :: PlutusType a => Term s a -> (a s -> Term s b) -> Term s b
-pmatch x f = pmatch' (punsafeCoerce x) f
-=======
 instance {-# OVERLAPPABLE #-} PlutusType a => PMatch a where
   pmatch x f = pmatch' (punsafeCoerce x) f
 
@@ -191,11 +173,12 @@
   pcon = punsafeCoerce . pcon'
 
 class PCon a where
+  -- | Construct a Plutarch Term via a Haskell value
   pcon :: a s -> Term s a
 
 class PMatch a where
+  -- | Construct a Plutarch Term via a Haskell value
   pmatch :: Term s a -> (a s -> Term s b) -> Term s b
->>>>>>> 5d30019b
 
 {- | 
   Unsafely coerce from the 'PInner' representation of a Term,
@@ -245,6 +228,8 @@
   > iterateN = pfix #$ plam iterateN'
   >     
 
+  Further examples can be found in examples/Recursion.hs
+
 -}
 pfix :: Term s (((a :--> b) :--> a :--> b) :--> a :--> b)
 pfix = phoistAcyclic $
