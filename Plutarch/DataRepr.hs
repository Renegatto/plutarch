--- conflicted
+++ resolved
@@ -72,11 +72,7 @@
     plet (pasConstr #$ pasData t) $ \d ->
       let i :: Term _ PInteger = pfstBuiltin # d
        in pif
-<<<<<<< HEAD
-            (i #== (fromInteger $ natVal $ n))
-=======
             (i #== fromInteger (natVal n))
->>>>>>> 25271be9
             (punsafeCoerce $ psndBuiltin # d :: Term _ (PDataList _))
             perror
 
