--- conflicted
+++ resolved
@@ -1,262 +1,3 @@
-<<<<<<< HEAD
-{-# LANGUAGE AllowAmbiguousTypes #-}
-{-# LANGUAGE BlockArguments #-}
-{-# LANGUAGE DefaultSignatures #-}
-{-# LANGUAGE UndecidableInstances #-}
-{-# OPTIONS_GHC -Wno-orphans -Wno-redundant-constraints #-}
-
-module Plutarch.DataRepr (
-  PDataRepr,
-  punDataRepr,
-  pindexDataRepr,
-  pmatchDataRepr,
-  DataReprHandlers (..),
-  PDataRecord,
-  PLabeled (..),
-  type PTypes,
-  type PNames,
-  pdhead,
-  pdtail,
-  PIsDataRepr (..),
-  PIsDataReprInstances (..),
-  pindexDataRecord,
-  pindexDataRecord',
-  pdropDataRecord,
-  DerivePConstantViaData (..),
-) where
-
-import Data.Fin
-import Data.List (groupBy, maximumBy, sortOn)
-import Data.Proxy (Proxy)
-import GHC.TypeLits (ErrorMessage (Text), KnownNat, Symbol, TypeError, natVal)
-import Generics.SOP hiding (Proxy)
-import Numeric.Natural (Natural)
-import Plutarch (Dig, PMatch, TermCont, hashOpenTerm, punsafeBuiltin, punsafeCoerce, runTermCont)
-import Plutarch.Bool (pif, (#==))
-import Plutarch.Builtin (
-  PAsData,
-  PBuiltinList,
-  PData,
-  PIsData,
-  pasConstr,
-  pdata,
-  pfromData,
-  pfstBuiltin,
-  psndBuiltin,
- )
-import Plutarch.Field.HList (type Drop, type IndexList)
-import Plutarch.Generic
-import Plutarch.Integer (PInteger)
-import Plutarch.Internal (S (SI))
-import Plutarch.Lift (PConstant, PConstantRepr, PConstanted, PLift, pconstantFromRepr, pconstantToRepr)
-import Plutarch.List (pdrop, punsafeIndex, punsafeIndex')
-import Plutarch.Prelude
-import qualified Plutus.V1.Ledger.Api as Ledger
-import qualified PlutusCore as PLC
-
-data PDataRecord (as :: [PLabeled]) (s :: S)
-
-data PLabeled = Symbol := PType
-
-pdhead :: Term s (PDataRecord ((l ':= a) : as) :--> PAsData a)
-pdhead = phoistAcyclic $ pforce $ punsafeBuiltin PLC.HeadList
-
-pdtail :: Term s (PDataRecord (a ': as) :--> PDataRecord as)
-pdtail = phoistAcyclic $ pforce $ punsafeBuiltin PLC.TailList
-
-type family PTypes (as :: [PLabeled]) :: [PType] where
-  PTypes '[] = '[]
-  PTypes ((l ':= t) ': as) = t ': (PTypes as)
-
-type family PNames (as :: [PLabeled]) :: [Symbol] where
-  PNames '[] = '[]
-  PNames ((l ':= t) ': as) = l ': (PNames as)
-
-type family GetPDataRecordArgs (a :: [[Type]]) :: [[PLabeled]] where
-  GetPDataRecordArgs xs = ToPLabeled2 xs
-
-type ToPLabeled :: [Type] -> [PLabeled]
-type family ToPLabeled as where
-  ToPLabeled '[] = '[]
-  ToPLabeled '[Term s (PDataRecord fs)] = fs
-  ToPLabeled '[_] = TypeError ( 'Text "Expected PDataRecord")
-  ToPLabeled _ = TypeError ( 'Text "Must have 0 or 1 argument in sum constructor")
-
--- Unfortunately we can't write a generic FMap due to ghc's arity limitations.
-type ToPLabeled2 :: [[Type]] -> [[PLabeled]]
-type family ToPLabeled2 as where
-  ToPLabeled2 '[] = '[]
-  ToPLabeled2 (a ': as) = ToPLabeled a ': ToPLabeled2 as
-
-type PDataRepr :: [[PLabeled]] -> PType
-data PDataRepr (defs :: [[PLabeled]]) (s :: S)
-
-pasData :: Term s (PDataRepr _) -> Term s PData
-pasData = punsafeCoerce
-
-punDataRepr :: Term s (PDataRepr '[def] :--> PDataRecord def)
-punDataRepr = phoistAcyclic $
-  plam $ \t ->
-    plet (pasConstr #$ pasData t) $ \d ->
-      (punsafeCoerce $ psndBuiltin # d :: Term _ (PDataRecord def))
-
-pindexDataRepr :: (KnownNat n) => Proxy n -> Term s (PDataRepr (def : defs) :--> PDataRecord (IndexList n (def : defs)))
-pindexDataRepr n = phoistAcyclic $
-  plam $ \t ->
-    plet (pasConstr #$ pasData t) $ \d ->
-      let i :: Term _ PInteger = pfstBuiltin # d
-       in pif
-            (i #== fromInteger (natVal n))
-            (punsafeCoerce $ psndBuiltin # d :: Term _ (PDataRecord _))
-            perror
-
--- | Safely index a DataRecord
-pindexDataRecord :: (KnownNat n) => Proxy n -> Term s (PDataRecord xs :--> PAsData (IndexList n (PTypes xs)))
-pindexDataRecord n =
-  phoistAcyclic $
-    punsafeCoerce $
-      punsafeIndex @PBuiltinList @PData # ind
-  where
-    ind :: Term s PInteger
-    ind = fromInteger $ natVal n
-
--- | Version of 'pindexDataRecord' using repeated applications of 'ptail'.
-pindexDataRecord' :: (KnownNat n) => Proxy n -> Term s (PDataRecord xs) -> Term s (PAsData (IndexList n (PTypes xs)))
-pindexDataRecord' n xs =
-  punsafeCoerce $
-    punsafeIndex' @PBuiltinList @PData ind (punsafeCoerce xs)
-  where
-    ind :: Natural
-    ind = fromInteger $ natVal n
-
--- | Safely drop the first n items of a PDataRecord.
-pdropDataRecord :: (KnownNat n) => Proxy n -> Term s (PDataRecord xs) -> Term s (PDataRecord (Drop n xs))
-pdropDataRecord n xs =
-  punsafeCoerce $
-    pdrop @PBuiltinList @PData ind (punsafeCoerce xs)
-  where
-    ind :: Natural
-    ind = fromInteger $ natVal n
-
-data DataReprHandlers (out :: PType) (defs :: [[PLabeled]]) (s :: S) where
-  DRHNil :: DataReprHandlers out '[] s
-  DRHCons :: (Term s (PDataRecord def) -> Term s out) -> DataReprHandlers out defs s -> DataReprHandlers out (def : defs) s
-
-pmatchDataRepr :: Term s (PDataRepr defs) -> DataReprHandlers out defs s -> Term s out
-pmatchDataRepr d handlers =
-  plet (pasConstr #$ pasData d) $ \d' ->
-    plet (pfstBuiltin # d') $ \constr ->
-      plet (psndBuiltin # d') $ \args ->
-        let handlers' = applyHandlers args handlers
-         in runTermCont (findCommon handlers') $ \common ->
-              go
-                common
-                0
-                handlers'
-                constr
-  where
-    hashHandlers :: [Term s out] -> TermCont s [(Dig, Term s out)]
-    hashHandlers [] = pure []
-    hashHandlers (handler : rest) = do
-      hash <- hashOpenTerm handler
-      hashes <- hashHandlers rest
-      pure $ (hash, handler) : hashes
-
-    findCommon :: [Term s out] -> TermCont s (Dig, Term s out)
-    findCommon handlers = do
-      l <- hashHandlers handlers
-      pure $ head . maximumBy (\x y -> length x `compare` length y) . groupBy (\x y -> fst x == fst y) . sortOn fst $ l
-
-    applyHandlers :: Term s (PBuiltinList PData) -> DataReprHandlers out defs s -> [Term s out]
-    applyHandlers _ DRHNil = []
-    applyHandlers args (DRHCons handler rest) = handler (punsafeCoerce args) : applyHandlers args rest
-
-    go ::
-      (Dig, Term s out) ->
-      Integer ->
-      [Term s out] ->
-      Term s PInteger ->
-      Term s out
-    go common _ [] _ = snd common
-    go common idx (handler : rest) constr =
-      runTermCont (hashOpenTerm handler) $ \hhash ->
-        if hhash == fst common
-          then go common (idx + 1) rest constr
-          else
-            pif
-              (fromInteger idx #== constr)
-              handler
-              $ go common (idx + 1) rest constr
-
-newtype PIsDataReprInstances (a :: PType) (s :: S) = PIsDataReprInstances (a s)
-
-class (PMatch a, PIsData a) => PIsDataRepr (a :: PType) where
-  type PIsDataReprRepr a :: [[PLabeled]]
-  type PIsDataReprRepr a = GetPDataRecordArgs (Code (a 'SI))
-  pmatchDataReprHandlers :: forall s out. (a s -> Term s out) -> DataReprHandlers out (PIsDataReprRepr a) s
-  default pmatchDataReprHandlers ::
-    forall s out.
-    ( ToPLabeled2 (Code (a s)) ~ PIsDataReprRepr a
-    , MkDataReprHandler s a ( 'FZ @(Length (Code (a s)))) (Code (a s)) (Code (a s))
-    ) =>
-    (a s -> Term s out) ->
-    DataReprHandlers out (PIsDataReprRepr a) s
-  pmatchDataReprHandlers =
-    mkDataReprHandler
-      @_
-      @s
-      @a
-      @( 'FZ @(Length (Code (a s))))
-      @(Code (a s))
-      @(Code (a s))
-
-  pmatchRepr :: forall s b. Term s (PDataRepr (PIsDataReprRepr a)) -> (a s -> Term s b) -> Term s b
-  pmatchRepr dat = pmatchDataRepr dat . pmatchDataReprHandlers @a @s @b
-
-class (Tail idx pss ~ rest) => MkDataReprHandler (s :: S) (a :: PType) (idx :: Fin n) (rest :: [[Type]]) (pss :: [[Type]]) where
-  mkDataReprHandler :: forall out. (a s -> Term s out) -> DataReprHandlers out (Tail idx (GetPDataRecordArgs pss)) s
-
-instance (Tail idx (ToPLabeled2 pss) ~ '[], Tail idx pss ~ '[]) => MkDataReprHandler s a idx '[] pss where
-  mkDataReprHandler _ = DRHNil
-
-instance
-  ( r ~ TypeAt idx pss
-  , r ~ '[Term s (PDataRecord fs)]
-  , Generic (a s)
-  , Code (a s) ~ pss
-  , ToPLabeled r ~ fs
-  , ToPLabeled2 rs ~ (Tail ( 'FS idx) (GetPDataRecordArgs pss))
-  , Tail idx pss ~ (r ': rs)
-  , Tail idx (ToPLabeled2 pss) ~ ToPLabeled2 (r ': rs)
-  , MkSum idx pss
-  , MkDataReprHandler s a ( 'FS idx) rs pss
-  ) =>
-  MkDataReprHandler s a idx (r ': rs) pss
-  where
-  mkDataReprHandler f =
-    DRHCons (f . to . mkSOP . mkProduct) $
-      mkDataReprHandler @_ @s @a @( 'FS idx) @rs @pss f
-    where
-      mkProduct :: Term s (PDataRecord fs) -> NP I r
-      mkProduct x = I x :* Nil
-      mkSOP :: NP I r -> SOP I (Code (a s))
-      mkSOP = SOP . mkSum @_ @idx @pss
-
-instance PIsDataRepr a => PIsData (PIsDataReprInstances a) where
-  pdata = punsafeCoerce
-  pfromData = punsafeCoerce
-
-instance PIsDataRepr a => PMatch (PIsDataReprInstances a) where
-  pmatch x f = pmatchRepr (punsafeCoerce x) (f . PIsDataReprInstances)
-
-newtype DerivePConstantViaData (h :: Type) (p :: PType) = DerivePConstantViaData h
-
-instance (PIsDataRepr p, PLift p, Ledger.FromData h, Ledger.ToData h) => PConstant (DerivePConstantViaData h p) where
-  type PConstantRepr (DerivePConstantViaData h p) = Ledger.Data
-  type PConstanted (DerivePConstantViaData h p) = p
-  pconstantToRepr (DerivePConstantViaData x) = Ledger.toData x
-  pconstantFromRepr x = DerivePConstantViaData <$> Ledger.fromData x
-=======
 module Plutarch.DataRepr (
   -- * DataRepr
   I.PDataSum,
@@ -286,5 +27,4 @@
 ) where
 
 import qualified Plutarch.DataRepr.Field as F
-import qualified Plutarch.DataRepr.Internal as I
->>>>>>> da64504c
+import qualified Plutarch.DataRepr.Internal as I