--- conflicted
+++ resolved
@@ -16,11 +16,9 @@
 data PString s
   deriving (PLift) via PBuiltinType PString Text
 
-<<<<<<< HEAD
 {-# DEPRECATED pfromText "Use `pconstant` instead." #-}
-=======
+
 -- | Create a PString from 'Text'
->>>>>>> 8fe9d339
 pfromText :: Txt.Text -> Term s PString
 pfromText = pconstant
 
