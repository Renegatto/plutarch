--- conflicted
+++ resolved
@@ -55,14 +55,10 @@
 -}
 type PLift = PUnsafeLiftDecl
 
-<<<<<<< HEAD
--- | Convert a Haskell value into a Plutarch value.
-=======
 {- | Create a Plutarch-level constant, from a Haskell value.
 Example:
 > pconstant @PInteger 42
 -}
->>>>>>> 25271be9
 pconstant :: forall p s. PLift p => PLifted p -> Term s p
 pconstant x = punsafeConstantInternal $ PLC.someValue @(PConstantRepr (PLifted p)) @PLC.DefaultUni $ pconstantToRepr x
 
@@ -74,13 +70,9 @@
   | LiftError_WrongRepr
   deriving stock (Eq, Show)
 
-<<<<<<< HEAD
--- | Convert a Plutarch value into a Haskell value.
-=======
 {- | Convert a Plutarch term to the associated Haskell value. Fail otherwise.
 This will fully evaluate the arbitrary closed expression, and convert the resulting value.
 -}
->>>>>>> 25271be9
 plift' :: forall p. PUnsafeLiftDecl p => ClosedTerm p -> Either LiftError (PLifted p)
 plift' prog = case evaluateScript (compile prog) of
   Right (_, _, Scripts.unScript -> UPLC.Program _ _ term) ->
@@ -91,13 +83,8 @@
       Left e -> Left $ LiftError_EvalException e
   Left e -> Left $ LiftError_ScriptError e
 
-<<<<<<< HEAD
 -- | Like `plift'` but throws on failure.
 plift :: forall p. (HasCallStack, PLift p) => ClosedTerm p -> PLifted p
-=======
--- | Like `plift'` but fails on error.
-plift :: forall p. (HasCallStack, PLift p) => ClosedTerm p -> (PLifted p)
->>>>>>> 25271be9
 plift prog = case plift' prog of
   Right x -> x
   Left e -> error $ "plift failed: " <> show e
