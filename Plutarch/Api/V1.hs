--- conflicted
+++ resolved
@@ -544,20 +544,5 @@
   deriving anyclass (Generic)
   deriving anyclass (PIsDataRepr)
   deriving
-<<<<<<< HEAD
-    (PMatch, PIsData, PDataFields)
-    via PIsDataReprInstances (PEither a b)
-=======
-    (PMatch, PIsData)
-    via PIsDataReprInstances (PEither a b)
-
-instance PIsDataRepr (PEither a b) where
-  type
-    PIsDataReprRepr (PEither a b) =
-      '[ '["_0" ':= a], '["_0" ':= b]]
-
-  pmatchRepr dat f =
-    pmatchDataRepr dat $
-      DRHCons (f . PLeft) $
-        DRHCons (f . PRight) DRHNil
->>>>>>> ca17aae5
+    (PMatch, PIsData)
+    via PIsDataReprInstances (PEither a b)