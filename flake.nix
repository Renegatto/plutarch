--- conflicted
+++ resolved
@@ -500,15 +500,11 @@
         // {
           benchmark = {
             type = "app";
-<<<<<<< HEAD
-            program = "${self.flake.${system}.packages."plutarch-benchmark:bench:perf"}/bin/perf";
-=======
             program = "${self.flake.${system}.packages."plutarch-benchmark:bench:benchmark"}/bin/benchmark";
           };
           benchmark-diff = {
             type = "app";
             program = "${self.flake.${system}.packages."plutarch-benchmark:exe:benchmark-diff"}/bin/benchmark-diff";
->>>>>>> da64504c
           };
         }
       );
