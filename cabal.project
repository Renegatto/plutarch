--- conflicted
+++ resolved
@@ -1,14 +1,10 @@
 index-state: 2021-11-18T00:00:00Z
 
-<<<<<<< HEAD
-packages: ./.
-
-tests: true
-=======
 allow-newer: size-based:template-haskell
 
 package plutus-tx-plugin
   flags: +use-ghc-stub
 
 packages: ./.
->>>>>>> 4685844d
+
+tests: true