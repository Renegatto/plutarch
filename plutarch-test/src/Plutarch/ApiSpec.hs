module Plutarch.ApiSpec (spec, ctx) where

import Test.Syd
import Test.Tasty.HUnit

import Control.Monad.Trans.Cont (cont, runCont)
import Plutus.V1.Ledger.Api
import qualified Plutus.V1.Ledger.Interval as Interval
import qualified Plutus.V1.Ledger.Value as Value

import Plutarch.Api.V1 (
  PCredential,
  PCurrencySymbol,
  PPubKeyHash,
  PScriptContext,
  PScriptPurpose (PSpending),
  PTxInInfo,
  PTxInfo,
  PValue,
 )
import Plutarch.Builtin (pasConstr, pforgetData)
import Plutarch.Prelude
import Plutarch.Test

spec :: Spec
spec = do
  describe "api" $ do
    describe "ctx" $ do
      golden PrintTerm ctx
      describe "get" $ do
        describe "txInfo" $ do
          let p = pfromData $ getTxInfo # ctx
          golden All p
          it "works" $ plift p @?= info
        describe "mint" $ do
          let p = pforgetData $ getMint #$ getTxInfo # ctx
          golden All p
          it "works" $ plift p @?= toData mint
        describe "credentials" $ do
          let p = getCredentials ctx
          golden All p
          it "works" $ plift p @?= [toData validator]
        describe "sym" $ do
          let p = pfromData $ getSym #$ pfromData $ getMint #$ getTxInfo # ctx
          golden All p
          it "works" $ plift p @?= sym
    describe "example" $ do
      -- The checkSignatory family of functions implicitly use tracing due to
      -- monadic syntax, and as such we need two sets of tests here.
      -- See Plutarch.MonadicSpec for GHC9 only syntax.
      describe "signatory" . plutarchDevFlagDescribe $ do
        let aSig :: PubKeyHash = "ab01fe235c"
        describe "cont" $ do
          let p = checkSignatoryCont # pconstant aSig # ctx
              pe = checkSignatoryCont # pconstant "41" # ctx
          golden All p
          it "succeeds" $ psucceeds p
          it "fails" $ pfails pe
        describe "termcont" $ do
          let p = checkSignatoryTermCont # pconstant aSig # ctx
              pe = checkSignatoryTermCont # pconstant "41" # ctx
          golden All p
          it "succeeds" $ psucceeds p
          it "fails" $ pfails pe
      describe "getFields" $
        golden All getFields

--------------------------------------------------------------------------------

{- |
  An example 'PScriptContext' Term,
  lifted with 'pconstant'
-}
ctx :: Term s PScriptContext
ctx =
  pconstant
    (ScriptContext info purpose)

-- | Simple script context, with minting and a single input
info :: TxInfo
info =
  TxInfo
    { txInfoInputs = [inp]
    , txInfoOutputs = []
    , txInfoFee = mempty
    , txInfoMint = mint
    , txInfoDCert = []
    , txInfoWdrl = []
    , txInfoValidRange = Interval.always
    , txInfoSignatories = signatories
    , txInfoData = []
    , txInfoId = "b0"
    }

-- | A script input
inp :: TxInInfo
inp =
  TxInInfo
    { txInInfoOutRef = ref
    , txInInfoResolved =
        TxOut
          { txOutAddress =
              Address (ScriptCredential validator) Nothing
          , txOutValue = mempty
          , txOutDatumHash = Just datum
          }
    }

-- | Minting a single token
mint :: Value
mint = Value.singleton sym "sometoken" 1

ref :: TxOutRef
ref = TxOutRef "a0" 0

purpose :: ScriptPurpose
purpose = Spending ref

validator :: ValidatorHash
validator = "a1"

datum :: DatumHash
datum = "d0"

sym :: CurrencySymbol
sym = "c0"

signatories :: [PubKeyHash]
signatories = ["ab01fe235c", "123014", "abcdef"]

--------------------------------------------------------------------------------

getTxInfo :: Term s (PScriptContext :--> PAsData PTxInfo)
getTxInfo =
  plam $ \ctx ->
    pfield @"txInfo" # ctx

getMint :: Term s (PAsData PTxInfo :--> PAsData PValue)
getMint =
  plam $ \info ->
    pfield @"mint" # info

-- | Get validator from first input in ScriptContext's TxInfo
getCredentials :: Term s PScriptContext -> Term s (PBuiltinList PData)
getCredentials ctx =
  let inp = pfield @"inputs" #$ pfield @"txInfo" # ctx
   in pmap # inputCredentialHash # pfromData inp

{- |
  Get the hash of the Credential in an input, treating
  PubKey & ValidatorHash identically.
-}
inputCredentialHash :: Term s (PAsData PTxInInfo :--> PData)
inputCredentialHash =
  phoistAcyclic $
    plam $ \inp ->
      let credential :: Term _ (PAsData PCredential)
          credential =
            (pfield @"credential")
              #$ (pfield @"address")
              #$ (pfield @"resolved" # inp)
       in phead #$ psndBuiltin #$ pasConstr # pforgetData credential

-- | Get first CurrencySymbol from Value
getSym :: Term s (PValue :--> PAsData PCurrencySymbol)
getSym =
  plam $ \v -> pfstBuiltin #$ phead # pto (pto v)

<<<<<<< HEAD
checkSignatory :: Term s (PPubKeyHash :--> PScriptContext :--> PUnit)
checkSignatory = plam $ \ph ctx' ->
  pletFields @["txInfo", "purpose"] ctx' $ \ctx -> P.do
    PSpending _ <- pmatch . pfromData $ ctx.purpose
    let signatories = pfield @"signatories" # ctx.txInfo
    pif
      (pelem # pdata ph # pfromData signatories)
      -- Success!
      (pconstant ())
      -- Signature not present.
      perror

=======
>>>>>>> b1e987e0
-- | `checkSignatory` implemented using `runCont`
checkSignatoryCont :: Term s (PPubKeyHash :--> PScriptContext :--> PUnit)
checkSignatoryCont = plam $ \ph ctx' ->
  pletFields @["txInfo", "purpose"] ctx' $ \ctx -> (`runCont` id) $ do
<<<<<<< HEAD
    purpose <- cont (pmatch . pfromData $ ctx.purpose)
    pure $ case purpose of
      PSpending _ ->
        let signatories = pfield @"signatories" # ctx.txInfo
=======
    purpose <- cont (pmatch $ hrecField @"purpose" ctx)
    pure $ case purpose of
      PSpending _ ->
        let signatories :: Term s (PBuiltinList (PAsData PPubKeyHash))
            signatories = pfield @"signatories" # hrecField @"txInfo" ctx
>>>>>>> b1e987e0
         in pif
              (pelem # pdata ph # pfromData signatories)
              -- Success!
              (pconstant ())
              -- Signature not present.
              perror
      _ ->
        ptraceError "checkSignatoryCont: not a spending tx"

-- | `checkSignatory` implemented using `runTermCont`
checkSignatoryTermCont :: Term s (PPubKeyHash :--> PScriptContext :--> PUnit)
checkSignatoryTermCont = plam $ \ph ctx' -> unTermCont $ do
  ctx <- tcont $ pletFields @["txInfo", "purpose"] ctx'
<<<<<<< HEAD
  PSpending _ <- tcont (pmatch . pfromData $ ctx.purpose)
  let signatories = pfield @"signatories" # ctx.txInfo
  pure $
    pif
      (pelem # pdata ph # pfromData signatories)
      -- Success!
      (pconstant ())
      -- Signature not present.
      perror
=======
  tcont (pmatch $ hrecField @"purpose" ctx) >>= \case
    PSpending _ -> do
      let signatories = pfield @"signatories" # hrecField @"txInfo" ctx
      pure $
        pif
          (pelem # pdata ph # pfromData signatories)
          -- Success!
          (pconstant ())
          -- Signature not present.
          perror
    _ ->
      pure $ ptraceError "checkSignatoryCont: not a spending tx"
>>>>>>> b1e987e0

getFields :: Term s (PData :--> PBuiltinList PData)
getFields = phoistAcyclic $ plam $ \addr -> psndBuiltin #$ pasConstr # addr<|MERGE_RESOLUTION|>--- conflicted
+++ resolved
@@ -144,7 +144,7 @@
 getCredentials :: Term s PScriptContext -> Term s (PBuiltinList PData)
 getCredentials ctx =
   let inp = pfield @"inputs" #$ pfield @"txInfo" # ctx
-   in pmap # inputCredentialHash # pfromData inp
+   in pmap # inputCredentialHash # inp
 
 {- |
   Get the hash of the Credential in an input, treating
@@ -166,39 +166,17 @@
 getSym =
   plam $ \v -> pfstBuiltin #$ phead # pto (pto v)
 
-<<<<<<< HEAD
-checkSignatory :: Term s (PPubKeyHash :--> PScriptContext :--> PUnit)
-checkSignatory = plam $ \ph ctx' ->
-  pletFields @["txInfo", "purpose"] ctx' $ \ctx -> P.do
-    PSpending _ <- pmatch . pfromData $ ctx.purpose
-    let signatories = pfield @"signatories" # ctx.txInfo
-    pif
-      (pelem # pdata ph # pfromData signatories)
-      -- Success!
-      (pconstant ())
-      -- Signature not present.
-      perror
-
-=======
->>>>>>> b1e987e0
 -- | `checkSignatory` implemented using `runCont`
-checkSignatoryCont :: Term s (PPubKeyHash :--> PScriptContext :--> PUnit)
+checkSignatoryCont :: forall s. Term s (PPubKeyHash :--> PScriptContext :--> PUnit)
 checkSignatoryCont = plam $ \ph ctx' ->
   pletFields @["txInfo", "purpose"] ctx' $ \ctx -> (`runCont` id) $ do
-<<<<<<< HEAD
-    purpose <- cont (pmatch . pfromData $ ctx.purpose)
-    pure $ case purpose of
-      PSpending _ ->
-        let signatories = pfield @"signatories" # ctx.txInfo
-=======
     purpose <- cont (pmatch $ hrecField @"purpose" ctx)
     pure $ case purpose of
       PSpending _ ->
         let signatories :: Term s (PBuiltinList (PAsData PPubKeyHash))
             signatories = pfield @"signatories" # hrecField @"txInfo" ctx
->>>>>>> b1e987e0
          in pif
-              (pelem # pdata ph # pfromData signatories)
+              (pelem # pdata ph # signatories)
               -- Success!
               (pconstant ())
               -- Signature not present.
@@ -206,21 +184,10 @@
       _ ->
         ptraceError "checkSignatoryCont: not a spending tx"
 
--- | `checkSignatory` implemented using `runTermCont`
+-- `checkSignatory` implemented using `runTermCont`
 checkSignatoryTermCont :: Term s (PPubKeyHash :--> PScriptContext :--> PUnit)
 checkSignatoryTermCont = plam $ \ph ctx' -> unTermCont $ do
   ctx <- tcont $ pletFields @["txInfo", "purpose"] ctx'
-<<<<<<< HEAD
-  PSpending _ <- tcont (pmatch . pfromData $ ctx.purpose)
-  let signatories = pfield @"signatories" # ctx.txInfo
-  pure $
-    pif
-      (pelem # pdata ph # pfromData signatories)
-      -- Success!
-      (pconstant ())
-      -- Signature not present.
-      perror
-=======
   tcont (pmatch $ hrecField @"purpose" ctx) >>= \case
     PSpending _ -> do
       let signatories = pfield @"signatories" # hrecField @"txInfo" ctx
@@ -233,7 +200,6 @@
           perror
     _ ->
       pure $ ptraceError "checkSignatoryCont: not a spending tx"
->>>>>>> b1e987e0
 
 getFields :: Term s (PData :--> PBuiltinList PData)
 getFields = phoistAcyclic $ plam $ \addr -> psndBuiltin #$ pasConstr # addr