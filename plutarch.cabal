--- conflicted
+++ resolved
@@ -165,11 +165,6 @@
     Examples.ConstrData
     Examples.LetRec
     Examples.Lift
-<<<<<<< HEAD
-    Examples.PlutusType
-    Examples.Tracing
-=======
->>>>>>> 55525f53
     Utils
 
   build-depends:
