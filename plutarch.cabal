--- conflicted
+++ resolved
@@ -132,13 +132,10 @@
     Examples.List
     Examples.PlutusType
     Examples.Recursion
-<<<<<<< HEAD
     Examples.Rationals
-=======
     Examples.Tracing
     Utils
 
->>>>>>> 7990c075
   build-depends:
     , aeson
     , base
