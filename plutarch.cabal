--- conflicted
+++ resolved
@@ -85,11 +85,8 @@
     Plutarch.Crypto
     Plutarch.DataRepr
     Plutarch.DataRepr.Internal
-<<<<<<< HEAD
     Plutarch.DataRepr.Internal.Field
-=======
     Plutarch.DataRepr.Internal.Generic
->>>>>>> 0332f6d9
     Plutarch.DataRepr.Internal.HList
     Plutarch.Either
     Plutarch.Evaluate
